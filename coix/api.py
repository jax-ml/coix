--- conflicted
+++ resolved
@@ -1,22 +1,7 @@
-# Copyright 2024 The coix Authors.
-#
-# Licensed under the Apache License, Version 2.0 (the "License");
-# you may not use this file except in compliance with the License.
-# You may obtain a copy of the License at
-#
-#     http://www.apache.org/licenses/LICENSE-2.0
-#
-# Unless required by applicable law or agreed to in writing, software
-# distributed under the License is distributed on an "AS IS" BASIS,
-# WITHOUT WARRANTIES OR CONDITIONS OF ANY KIND, either express or implied.
-# See the License for the specific language governing permissions and
-# limitations under the License.
-
 """Program combinators.
 
 The implement is pretty much backend-agnostic. We just assume that the core
 backend supports the following functionality:
-
   + `suffix(p)`: rename latent variables of the program `p`,
   + `traced_evaluate(p, latents=None)`: execute `p` and collect trace, metrics,
     optionally we can substitute values in `latents` to `p`,
@@ -31,23 +16,6 @@
 import jax
 import jax.numpy as jnp
 import numpy as np
-
-# pytype: disable=module-attr
-try:
-  wrap_key_data = jax.random.wrap_key_data
-except AttributeError:
-  try:
-    wrap_key_data = jax.extend.random.wrap_key_data
-  except AttributeError:
-
-    def _identity(k):
-      return k
-
-    wrap_key_data = _identity
-
-
-# pytype: enable=module-attr
-
 
 __all__ = [
     "compose",
@@ -59,14 +27,14 @@
 
 
 def compose(q2, q1, suffix=True):
-  r"""Executes q2(\*q1(...)).
+  """Executes q2(*q1(...)).
 
   Note: We only allow at most one of `q1` or `q2` is weighted.
 
   Args:
     q2: a program
     q1: a program
-    suffix: whether to add suffix `\_PREV\_` to variables in `q1`
+    suffix: whether to add suffix `_PREV_` to variables in `q1`
 
   Returns:
     q: the composed program
@@ -80,7 +48,7 @@
 
 
 def extend(p, f):
-  r"""Executes f(\*p(...)) with random variables in f marked as auxiliary.
+  """Executes f(*p(...)) with random variables in f marked as auxiliary.
 
   Note: We don't allow recursively marginalize out `p` yet.
 
@@ -100,21 +68,37 @@
   return wrapped
 
 
-def _reshape_key(key, shape):
-  if jax.dtypes.issubdtype(key.dtype, jax.dtypes.prng_key):
-    return jnp.reshape(key, shape)
-  else:
-    return jnp.reshape(key, shape + (2,))
+def _get_batch_ndims(log_probs):
+  if not log_probs:
+    return 0
+  min_ndim = min(jnp.ndim(lp) for lp in log_probs)
+  batch_ndims = 0
+  for i in range(min_ndim):
+    if len(set(jnp.shape(lp)[i] for lp in log_probs)) > 1:
+      break
+    batch_ndims = batch_ndims + 1
+  return batch_ndims
+
+
+def _get_log_weight(trace, batch_ndims):
+  """Computes log weight of the trace and keeps its batch dimensions."""
+  log_weight = jnp.zeros((1,) * batch_ndims)
+  for site in trace.values():
+    lp = util.get_site_log_prob(site)
+    if util.is_observed_site(site):
+      log_weight = log_weight + jnp.sum(
+          lp, axis=tuple(range(batch_ndims - jnp.ndim(lp), 0))
+      )
+    else:
+      log_weight = log_weight + jnp.zeros(jnp.shape(lp)[:batch_ndims])
+  return log_weight
 
 
 def _split_key(key):
-  keys = jax.vmap(jax.random.split, out_axes=1)(_reshape_key(key, (-1,)))
-  return keys[0].reshape(key.shape), keys[1].reshape(key.shape)
-
-
-def _fold_in_key(key, i):
-  key_new = jax.vmap(jax.random.fold_in, (0, None))(_reshape_key(key, (-1,)), i)
-  return key_new.reshape(key.shape)
+  keys = jax.vmap(jax.random.split)(key.reshape(-1, 2)).reshape(
+      key.shape[:-1] + (2, 2)
+  )
+  return keys[..., 0, :], keys[..., 1, :]
 
 
 def _fold_in_key(key, i):
@@ -166,7 +150,7 @@
         name: util.get_site_log_prob(site) for name, site in q_trace.items()
     }
     log_probs = list(p_log_probs.values()) + list(q_log_probs.values())
-    batch_ndims = util.get_batch_ndims(log_probs)
+    batch_ndims = _get_batch_ndims(log_probs)
 
     if "log_weight" in q_metrics:
       in_log_weight = q_metrics["log_weight"]
@@ -175,7 +159,7 @@
           axis=tuple(range(batch_ndims - jnp.ndim(in_log_weight), 0)),
       )
     else:
-      in_log_weight = util.get_log_weight(q_trace, batch_ndims)
+      in_log_weight = _get_log_weight(q_trace, batch_ndims)
     p_log_weight = sum(
         lp.reshape(lp.shape[:batch_ndims] + (-1,)).sum(-1)
         for name, lp in p_log_probs.items()
@@ -184,7 +168,7 @@
     # Note: We include superfluous variables, whose `name in p_trace`.
     q_log_weight = sum(
         lp.reshape(lp.shape[:batch_ndims] + (-1,)).sum(-1)
-        for lp in q_log_probs.values()
+        for name, lp in q_log_probs.items()
     )
     incremental_log_weight = p_log_weight - q_log_weight
     log_weight = in_log_weight + incremental_log_weight
@@ -237,20 +221,12 @@
     x = np.array(x)
   # Special treatment for cascades.
   if hasattr(x, "value"):
-    setattr(
-        x,
-        "value",
-        _maybe_get_along_first_axis(
-            util.get_site_value(x), idx, n, squeeze=squeeze
-        ),
+    x.value = _maybe_get_along_first_axis(
+        util.get_site_value(x), idx, n, squeeze=squeeze
     )
   if hasattr(x, "log_density"):
-    setattr(
-        x,
-        "log_density",
-        _maybe_get_along_first_axis(
-            util.get_site_log_prob(x), idx, n, squeeze=squeeze
-        ),
+    x.log_density = _maybe_get_along_first_axis(
+        util.get_site_log_prob(x), idx, n, squeeze=squeeze
     )
   if (
       isinstance(x, (np.ndarray, jnp.ndarray))
@@ -260,12 +236,6 @@
     idx = idx.reshape(idx.shape + (1,) * (x.ndim - idx.ndim))
     if isinstance(x, np.ndarray):
       y = np.take_along_axis(x, idx, axis=0)
-    elif jax.dtypes.issubdtype(x.dtype, jax.dtypes.prng_key):
-      x_data = jax.random.key_data(x)
-      idx = idx.reshape(idx.shape + (1,) * (x_data.ndim - idx.ndim))
-      y_data = jnp.take_along_axis(x_data, idx, axis=0)
-      y_data = y_data[0] if (idx.shape[0] == 1 and squeeze) else y_data
-      y = wrap_key_data(y_data)
     else:
       y = jnp.take_along_axis(x, idx, axis=0)
     y = y.tolist() if is_list else y
@@ -291,11 +261,7 @@
     if util.can_extract_key(args):
       key_r, key_q = _split_key(args[0])
       # We just need a single key for resampling.
-<<<<<<< HEAD
-      key_r = _reshape_key(key_r, (-1,))[0]
-=======
       key_r = key_r.reshape((-1, 2)).sum(0)
->>>>>>> cd6103c7
       args = (key_q,) + args[1:]
     else:
       key_r = core.prng_key()
@@ -303,7 +269,7 @@
     log_probs = {
         name: util.get_site_log_prob(site) for name, site in trace.items()
     }
-    batch_ndims = util.get_batch_ndims(log_probs.values())
+    batch_ndims = _get_batch_ndims(log_probs.values())
     weighted = ("log_weight" in q_metrics) or any(
         util.is_observed_site(site) for site in trace.values()
     )
@@ -318,7 +284,7 @@
           axis=tuple(range(batch_ndims - jnp.ndim(in_log_weight), 0)),
       )
     else:
-      in_log_weight = util.get_log_weight(trace, batch_ndims)
+      in_log_weight = _get_log_weight(trace, batch_ndims)
     n = in_log_weight.shape[0]
     k = n if num_samples is None else num_samples
     log_weight = jax.nn.logsumexp(in_log_weight, 0) - jnp.log(k if k else 1)
@@ -355,20 +321,15 @@
       name: util.get_site_log_prob(site) for name, site in trace.items()
   }
   if "log_weight" not in metrics:
-    batch_ndims = min(util.get_batch_ndims(list(log_probs.values())), 1)
-    log_weight = util.get_log_weight(trace, batch_ndims)
+    batch_ndims = min(_get_batch_ndims(list(log_probs.values())), 1)
+    log_weight = _get_log_weight(trace, batch_ndims)
     full_metrics["log_weight"] = log_weight
-  else:
-    batch_ndims = metrics["log_weight"].ndim
-    log_weight = metrics["log_weight"]
-  # leftmost dimension is particle dimension
-  if batch_ndims and "ess" not in metrics:
-    assert "log_Z" not in metrics
-    ess = 1 / (jax.nn.softmax(log_weight, axis=0) ** 2).sum(0)
-    full_metrics["ess"] = ess.mean()
-    n = log_weight.shape[0]
-    log_z = jax.scipy.special.logsumexp(log_weight, 0) - jnp.log(n)
-    full_metrics["log_Z"] = log_z.mean()
+    if batch_ndims:  # leftmost dimension is particle dimension
+      ess = 1 / (jax.nn.softmax(log_weight, axis=0) ** 2).sum(0)
+      full_metrics["ess"] = ess.mean()
+      n = log_weight.shape[0]
+      log_z = jax.scipy.special.logsumexp(log_weight, 0) - jnp.log(n)
+      full_metrics["log_Z"] = log_z.mean()
   if "loss" not in metrics:
     full_metrics["loss"] = jnp.array(0.0)
   if "log_density" not in metrics:
@@ -392,20 +353,17 @@
   """
 
   def fn(*args, **kwargs):
-    def trace_arg_key(fn, key):
-      return core.traced_evaluate(fn)(key, *args[1:], **kwargs)
-
-    def trace_with_seed(fn, key):
-      return core.traced_evaluate(fn, seed=key)(*args, **kwargs)
-
     if util.can_extract_key(args):
       key = args[0]
-      trace_fn = trace_arg_key
+
+      def trace_fn(fn, key):
+        return core.traced_evaluate(fn)(key, *args[1:], **kwargs)
+
     else:
       key = core.prng_key()
-      trace_fn = trace_with_seed
-
-    key_body, key_init = _split_key(key)
+
+      def trace_fn(fn, key):
+        return core.traced_evaluate(fn, seed=key)(*args, **kwargs)
 
     key_body, key_init = _split_key(key)
 
@@ -454,7 +412,7 @@
   def wrapped(*args, **kwargs):
     if util.can_extract_key(args):
       key = args[0]
-      p_key, q_key = _split_key(key)
+      p_key, q_key = key + jnp.asarray([1, 0], dtype=key.dtype), key + 1
       p_args = (p_key,) + args[1:]
       q_args = (q_key,) + args[1:]
     else:
@@ -472,11 +430,11 @@
     p_log_probs = {
         name: util.get_site_log_prob(site) for name, site in p_trace.items()
     }
-    batch_ndims = util.get_batch_ndims(p_log_probs.values())
+    batch_ndims = _get_batch_ndims(p_log_probs.values())
 
     p_log_weight = sum(
         lp.reshape(lp.shape[:batch_ndims] + (-1,)).sum(-1)
-        for lp in p_log_probs.values()
+        for name, lp in p_log_probs.items()
     )
 
     marginal_trace = {
@@ -487,7 +445,6 @@
     new_memory = {
         name: util.get_site_value(site) for name, site in marginal_trace.items()
     }
-    assert not isinstance(p_log_weight, int)
     num_particles = p_log_weight.shape[0]
     batch_dim = p_log_weight.ndim
     flat_memory = {
